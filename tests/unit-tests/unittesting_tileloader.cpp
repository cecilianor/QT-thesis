#include <QtEnvironmentVariables>
#include <QJsonDocument>
#include <QObject>
#include <QTest>
#include <QTimer>

#include "TileLoader.h"
#include "Utilities.h"

class UnitTesting : public QObject
{
    Q_OBJECT

private slots:
    void readKey_returns_success_when_env_var_is_set();
    void readKey_returns_success_when_valid_key();
    void readKey_returns_failure_when_invalid_key();
    void getStyleSheet_returns_success_on_supported_stylesheet();
    void getStyleSheet_returns_failure_on_unsupported_stylesheet();
    void getTilesLink_valid_style_sheet_returns_success();
    void getTilesLink_unknown_source_type_returns_unknown_source_type_error();
    void getTilesLink_missing_url_returns_tile_sheet_not_found_error();
    void loadTileFromCache_fails_on_broken_file();
    void loadTileFromCache_parses_cached_file_successfully();
    void check_new_tileLoader_has_no_tiles();
};

QTEST_MAIN(UnitTesting)
#include "unittesting_tileloader.moc"
// This include needs to match the name of this .cpp file.

void UnitTesting::readKey_returns_success_when_env_var_is_set()
{
    QString expectedKey = "abcd";

    bool insertEnvSuccess = qputenv(
        Bach::mapTilerKeyEnvName.toUtf8(),
        expectedKey.toUtf8());
    if (!insertEnvSuccess) {
        qWarning() << "Inserting environment variable failed. Skipping test.";
        return;
    }

    std::optional<QString> keyOpt = Bach::readMapTilerKey({});
    QVERIFY2(
        keyOpt.has_value(),
        "readMapTilerKey failed. It should succeed because the environment variable was set correctly.");
    const QString &key = keyOpt.value();
    QVERIFY(key == expectedKey);
}

// Try to get a key that's correct
void UnitTesting::readKey_returns_success_when_valid_key()
{
    /*
    std::optional<QString> keyFromFileResult = Bach::readMapTilerKey(":unitTestResources/testkey.txt");
    QVERIFY2(keyFromFileResult.has_value(), "Unable to load MapTiler key from file.");

    QString keyFromFile = keyFromFileResult.value();
    QString keyString ="123*+abcDEF<>";

    QVERIFY(keyFromFile == keyString);
*/
}

// Try to get a key that's wrong
void UnitTesting::readKey_returns_failure_when_invalid_key()
{
    /*
    std::optional<QString> keyFromFileResult = Bach::readMapTilerKey(":unitTestResources/testkey.txt");
    QVERIFY2(keyFromFileResult.has_value(), "Unable to load MapTiler key from file.");

    QString keyFromFile = keyFromFileResult.value();
    QString wrongKey ="IAmWrong";       //correct key = 123*+abcDEF<>

    QVERIFY(keyFromFile != wrongKey);
    */
}

/// Tests of getting styleshehets
// Get a supported stylesheet
// Note that this specific test will fail if an illegal key is provided

void UnitTesting::getStyleSheet_returns_success_on_supported_stylesheet()
{
    /*
    std::optional<QString> keyFromFileResult = Bach::readMapTilerKey("key.txt");
    QVERIFY2(keyFromFileResult.has_value(), "Unable to load MapTiler key from file.");

    HttpResponse styleSheetURL = Bach::requestStyleSheetFromWeb(
        MapType::BasicV2,
        keyFromFileResult.value());

    QVERIFY(styleSheetURL.resultType == ResultType::Success);
<<<<<<< HEAD
=======
    */
>>>>>>> b3543b88
}

// Get a non-supported stylesheet
// Note that this specific test will fail if an illegal key is provided
void UnitTesting::getStyleSheet_returns_failure_on_unsupported_stylesheet()
{
    /*
    std::optional<QString> keyFromFileResult = Bach::readMapTilerKey(":unitTestResources/testkey.txt");
    QVERIFY2(keyFromFileResult.has_value(), "Unable to load MapTiler key from file.");

    HttpResponse styleSheetURL = Bach::requestStyleSheetFromWeb(
        MapType::BrightV2,
        keyFromFileResult.value());

    QVERIFY(styleSheetURL.resultType == ResultType::NoImplementation);
<<<<<<< HEAD
=======
    */
>>>>>>> b3543b88
}

// Test the getTilesLink function with a valid style sheet containing the specified source type
void UnitTesting::getTilesLink_valid_style_sheet_returns_success()
{
    // Create a valid JSON style sheet with the specified source type
    QJsonObject sourcesObject;
    QJsonObject sourceTypeObject;
    sourceTypeObject["url"] = "https://example.com/tiles";
    sourcesObject["maptiler_planet"] = sourceTypeObject;
    QJsonObject jsonObject;
    jsonObject["sources"] = sourcesObject;
    QJsonDocument styleSheet(jsonObject);

    // Call the function with the valid style sheet and source type
    ParsedLink parsedLink = Bach::getTilesLinkFromStyleSheet(styleSheet, "maptiler_planet");

    // Verify that the parsed link and result type are as expected
    QCOMPARE(parsedLink.link, QString("https://example.com/tiles"));
    QCOMPARE(parsedLink.resultType, ResultType::Success);
}

// Test the getTilesLink function with an unknown source type
void UnitTesting::getTilesLink_unknown_source_type_returns_unknown_source_type_error()
{

    QString unknownType = ("random_string");
    // Create a valid JSON style sheet with a different source type
    QJsonObject sourcesObject;
    QJsonObject sourceTypeObject;
    sourceTypeObject["url"] = "https://example.com/tiles";
    sourcesObject["another_source_type"] = sourceTypeObject;
    QJsonObject jsonObject;
    jsonObject["sources"] = sourcesObject;
    QJsonDocument styleSheet(jsonObject);

    // Call the function with the style sheet and an unknown source type
    ParsedLink parsedLink = Bach::getTilesLinkFromStyleSheet(styleSheet, unknownType);

    // Verify that the result type is unknown source type
    QCOMPARE(parsedLink.resultType, ResultType::UnknownSourceType);
}

// Test the getTilesLink function with a style sheet missing the URL for the specified source type
void UnitTesting::getTilesLink_missing_url_returns_tile_sheet_not_found_error()
{
    // Create a valid JSON style sheet missing the URL for the specified source type
    QJsonObject sourcesObject;
    QJsonObject sourceTypeObject;
    sourcesObject["maptiler_planet"] = sourceTypeObject;
    QJsonObject jsonObject;
    jsonObject["sources"] = sourcesObject;
    QJsonDocument styleSheet(jsonObject);

    // Call the function with the style sheet
    ParsedLink parsedLink = Bach::getTilesLinkFromStyleSheet(styleSheet, "maptiler_planet");

    // Verify that the result type is tile sheet not found
    QCOMPARE(parsedLink.resultType, ResultType::TileSheetNotFound);
}

namespace Bach::UnitTesting {
    class TempDir {
    public:
        TempDir()
        {
            auto sep = QDir::separator();

            QString uniqueDirName = QUuid::createUuid().toString();
            QString tempDirPath =
                QDir::tempPath() + sep +
                "Qt_thesis_unit_test_files" + sep +
                uniqueDirName;

            _dir = tempDirPath;
        }
        TempDir(const TempDir&) = delete;
        TempDir(TempDir&&) = delete;

        ~TempDir() {
            QDir temp{ _dir };
            temp.removeRecursively();
        }

        const QString& path() const { return _dir; }

    private:
        QString _dir;
    };
}

// This test uses a predetermined cached file that is known to be corrupt.
// This test should make sure the TileLoader is able to catch this as a parsing error.
void UnitTesting::loadTileFromCache_fails_on_broken_file()
{
    const TileCoord expectedCoord = {0, 0, 0};

    // Create a unique temporary directory for this test.
    Bach::UnitTesting::TempDir tempDir;

    // Read and write our input file to the tile cache.
    QFile vectorFile(":unitTestResources/loadTileFromCache_fails_on_broken_file/file.mvt");
    QVERIFY(vectorFile.open(QFile::ReadOnly));
    QFile rasterFile(":unitTestResources/loadTileFromCache_fails_on_broken_file/file.png");
    QVERIFY(rasterFile.open(QFile::ReadOnly));

    QByteArray vectorFileBytes = vectorFile.readAll();
    QByteArray rasterFileBytes = rasterFile.readAll();
    bool writeToCacheResult = Bach::writeTileToDiskCache(
        tempDir.path(),
        expectedCoord,
        vectorFileBytes,
        rasterFileBytes);
    QVERIFY2(writeToCacheResult == true, "Unable to write input file into tile cache.");

    std::unique_ptr<TileLoader> tileLoaderPtr = TileLoader::newDummy(tempDir.path());
    TileLoader &tileLoader = *tileLoaderPtr;

    QEventLoop loop;
    QObject::connect(
        &tileLoader,
        &TileLoader::tileFinished,
        &loop,
        &QEventLoop::quit);

    // If loading has a bug somewhere, it might never get finished.
    // For now we just have a timeout in case something went wrong.
    QTimer::singleShot(
        3000, // 3 seconds.
        &loop,
        [&]() {
            QFAIL("Test hit the timeout. This should never happen.");
            loop.quit();
        });

    tileLoader.requestTiles({ expectedCoord }, true);

    loop.exec();

    std::optional<Bach::LoadedTileState> tileStateResult = tileLoader.getTileState(expectedCoord);
    QVERIFY2(
        tileStateResult.has_value(),
        "TileLoader::getTileState returned nullopt when it was just reported to have finished loading.");

    Bach::LoadedTileState tileState = tileStateResult.value();
    QVERIFY2(
        tileState == Bach::LoadedTileState::ParsingFailed,
        "Expected loaded to be marked as parsing failed, but result was different.");
}

// This test uses a predetermined cached file that is known to be correct.
// This test should make sure the TileLoader is able to parse this.
void UnitTesting::loadTileFromCache_parses_cached_file_successfully()
{
    // Write our input file to the tile cache.
    QFile vectorFile(":unitTestResources/loadTileFromCache_parses_cached_file_successfully/file.mvt");
    QVERIFY(vectorFile.open(QFile::ReadOnly));
    QFile rasterFile(":unitTestResources/loadTileFromCache_parses_cached_file_successfully/file.png");
    QVERIFY(rasterFile.open(QFile::ReadOnly));

    const TileCoord expectedCoord = {0, 0, 0};

    Bach::UnitTesting::TempDir tempDir;

    QByteArray vectorFileBytes = vectorFile.readAll();
    QByteArray rasterFileBytes = rasterFile.readAll();
    bool writeToCacheResult = Bach::writeTileToDiskCache(
        tempDir.path(),
        expectedCoord,
        vectorFileBytes,
        rasterFileBytes);
    QVERIFY2(writeToCacheResult == true, "Unable to write input file into tile cache.");

    std::unique_ptr<TileLoader> tileLoaderPtr = TileLoader::newDummy(tempDir.path());
    TileLoader &tileLoader = *tileLoaderPtr;

    QEventLoop loop;

    // If loading has a bug somewhere, it might never get finished.
    // For now we just have a timeout in case something went wrong.
    QTimer::singleShot(
        3000,
        &loop,
        [&]() {
            QFAIL("Timed out when loading tile.");
            loop.quit();
        });

    tileLoader.requestTiles(
        { expectedCoord },
        [&](TileCoord loadedCoord) {
            QVERIFY2(
                loadedCoord == expectedCoord,
                "Tile signal function was not signaled with correct tile coordinate.");

            // Stop the loop, so we can check the result of the tile.
            loop.quit();
        });

    loop.exec();

    std::optional<Bach::LoadedTileState> tileStateOpt = tileLoader.getTileState(expectedCoord);
    QVERIFY2(
        tileStateOpt.has_value(),
        "TileLoader::getTileState returned nullopt when it was just reported to have finished loading.");
    Bach::LoadedTileState tileState = tileStateOpt.value();
    QVERIFY2(
        tileState == Bach::LoadedTileState::Ok,
        "Expected loaded to be marked as parsing OK, but result was different.");
}

void UnitTesting::check_new_tileLoader_has_no_tiles()
{
    std::unique_ptr<TileLoader> tileLoaderPtr = TileLoader::newDummy("");
    TileLoader &tileLoader = *tileLoaderPtr;
    QScopedPointer<Bach::RequestTilesResult> result = tileLoader.requestTiles({});
    const QMap<TileCoord, const VectorTile*> &map = result->vectorMap();
    QVERIFY(map.size() == 0);
}

<|MERGE_RESOLUTION|>--- conflicted
+++ resolved
@@ -92,10 +92,7 @@
         keyFromFileResult.value());
 
     QVERIFY(styleSheetURL.resultType == ResultType::Success);
-<<<<<<< HEAD
-=======
     */
->>>>>>> b3543b88
 }
 
 // Get a non-supported stylesheet
@@ -111,10 +108,7 @@
         keyFromFileResult.value());
 
     QVERIFY(styleSheetURL.resultType == ResultType::NoImplementation);
-<<<<<<< HEAD
-=======
     */
->>>>>>> b3543b88
 }
 
 // Test the getTilesLink function with a valid style sheet containing the specified source type

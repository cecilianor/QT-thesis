--- conflicted
+++ resolved
@@ -1,7 +1,4 @@
-<<<<<<< HEAD
-=======
 #include <QtEnvironmentVariables>
->>>>>>> b3543b88
 #include <QFile>
 #include <QtNetwork>
 #include <QTextStream>
@@ -480,10 +477,6 @@
 {
     if (tileSheet.isObject()) {
         QJsonObject jsonObject = tileSheet.object();
-<<<<<<< HEAD
-        //qDebug() << "A JSON object was found. It is the following: \n" << jsonObject;
-=======
->>>>>>> b3543b88
         if(jsonObject.contains("tiles") && jsonObject["tiles"].isArray()) {
             QJsonArray tilesArray = jsonObject["tiles"].toArray();
             for (const QJsonValueRef &tileValue : tilesArray) {

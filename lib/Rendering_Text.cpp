--- conflicted
+++ resolved
@@ -362,19 +362,9 @@
     }
 
     int textSize = getTextSize(layerStyle, feature, details.mapZoom, details.vpZoom);
-
-<<<<<<< HEAD
+    textFont.setPixelSize(textSize);
+
     painter.setBrush(Qt::NoBrush);
-=======
-    QFont textFont;
-    if (forceNoChangeFontType) {
-        textFont = painter.font();
-    } else {
-        textFont = QFont(layerStyle.m_textFont);
-    }
->>>>>>> b1c19c85
-
-    textFont.setPixelSize(textSize);
 
     painter.setOpacity(getTextOpacity(layerStyle, feature, details.mapZoom, details.vpZoom));
 
